--- conflicted
+++ resolved
@@ -5,12 +5,7 @@
   - "3.6"
   - "3.6-dev" # 3.6 development branch
   - "nightly" # currently points to 3.6-dev
-<<<<<<< HEAD
-install: "pip install typing && pip install ."
-script: "pytest test.py"
-=======
 install: "pip install -r travis-requirements.txt"
 before_script:
   - chmod 600 tests/examples/configs/secure.ini
-script: "pytest tests"
->>>>>>> 7c51035b
+script: "pytest tests"