--- conflicted
+++ resolved
@@ -1,4 +1,3 @@
-<<<<<<< HEAD
 Release 5.0.0
 -------------
 
@@ -41,7 +40,8 @@
   ``config_resolver`` will no return native instances of the ``configparser``
   module. Please import them `from there
   <https://docs.python.org/3/library/configparser.html#exceptions>`_
-=======
+
+
 Release 4.3.1.post1
 -------------------
 
@@ -52,7 +52,6 @@
 * Arguments ``require_load`` and ``version`` are no longer ignored in
   ``get_config``
 
->>>>>>> 9d064ae4
 
 Release 4.3.1
 -------------
