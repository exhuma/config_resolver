<<<<<<< HEAD
Release 5.0.0
-------------

.. warning::

    Major API changes! Read the full documentation before upgrading!

* Python 2 support is now dropped!
* Add the possibility to supply a custom file "handler" (f.ex. YAML or other
  custom parsers).
* Add ``config_resolver.handler.json`` as optional file-handler.
* Refactored from a simple module to a full-fledged Python package
* Retrieving a config instance no longer returns a subclass of the
  ``configparser.ConfigParser`` class. Instead, it will return whatever the
  supplied handler creates.
* External API changed to a functional API. You no longer call the ``Config``
  constructor, but instead use the ``get_config()`` function.  See the API docs
  for the changes in function signature.
* Retrieval meta-data is returned along-side the retrieved config. This
  separation allows a custom handler to return any type without impacting the
  internal logic of ``config_resolver``.
* Dropped the deprectaed lookup in ``~/.group-name/app-name`` in favor of the
  XDG standard ``~/.config/group-name/app-name``.
* Fully type-hinted
* Slightly less aggressive logging (as of 5.0.1 by Vince Broz)

Upgrading from 4.x
~~~~~~~~~~~~~~~~~~

* Replace ``Config`` with ``get_config``
* The result from the call to ``get_config`` now returns a named-tuple with two
  objects: The config instance (``.config``) and additional metadata
  (``.meta``).
* The following attributes moved to the meta-data object:

  * ``active_path``
  * ``prefix_filter``
  * ``loaded_files``

* Return types for INI files is now a standard library instance of
  :py:class:`configparser.ConfigParser`. This means that the ``default``
  keyword argument to ``get`` has been replaced with ``fallback``.
=======
Release 4.3.7
-------------

Fixed
~~~~~

* Fix changelog in generated docs
* Don't log a warning when loading a config-file with a compatible (but
  different) version.


Release 4.3.6
-------------

Fixed
~~~~~

* If a config-file contains any parser errors, that file is skipped while
  logging a "critical" error. This prevents crashes caused by broken configs.


Release 4.3.5
-------------

Fixed
~~~~~

* The deprecation warning about the *filename* argument stated the exact
  opposite to what it should have said :( This is fixed now


Release 4.3.4
-------------

Fixed
~~~~~

* Don't emit deprecation warnings when the code is called as expected.


Release 4.3.3
-------------

Fixed
~~~~~

* Fixed a regression introduced by 4.3.2


Release 4.3.2
-------------

Fixed
~~~~~

* Replace hand-crafted code with ``stack_level`` information for deprecation
  warnings


Release 4.3.1.post1
-------------------

Fixed
~~~~~

* Fixed type hints
* Arguments ``require_load`` and ``version`` are no longer ignored in
  ``get_config``


Release 4.3.1
-------------

Fixed
~~~~~

* Fixed return-value of ``get_config``. It now properly returns the same return
  value as config-resolver 5. New deprecation warnings have been added as well.

  .. warning::
    This will **BREAK** your code as ``get_config`` now returns a tuple, with
    the config instance being the first element! This should never have entered
    like this in the 4.x branch. Sorry about that.

* Fixed missing ``NoSectionError`` and ``NoOptionError`` imports (regression
  from ``4.2.5`` via commit ``54168cd``)


Release 4.3.0
-------------

Added
~~~~~

* The new "transition" function ``get_config`` now also honors the
  ``secure`` flag in ``lookup_options``.


Release 4.2.5.post2
-------------------

Fixes
~~~~~

* ``filename`` can now be passed as direct argument to ``get_config``
* Don't warn if the config is retrieved correctly


Release 4.2.5.post1
-------------------

Fixes
~~~~~

* Improved warning detail in deprecation messages.


Release 4.2.5
-------------

Fixes
~~~~~

* Change from a module-only distrbution to a package (for PEP-561)
* Make package PEP-561 compliant
* Add transition function ``config_resolver.get_config`` for a smoother upgrade
  to v5.0 in the future.
* Add deprecation warnings with details on how to change the code for a smooth
  transition to v5.0


Release 4.2.4
-------------

Fixes
~~~~~

* Improve code quality.
* Improve log message for invalid config version numbers.


Release 4.2.3
-------------

Fixes
~~~~~

* Unit tests fixed
* Added missing LICENSE file
* Log messages will now show the complete version string
* Auto-detect version number if none is specifiec in the ``[meta]`` section.
* Fix travis CI pipeline


Release 4.2.2
-------------

Fixes
~~~~~

* Python 2/3 class-inheritance fixed.


Release 4.2.1
-------------

Fixes
~~~~~

* Log message prefixes no longer added multiple times

>>>>>>> c39720c3

Release 4.2.0
-------------

Features added
~~~~~~~~~~~~~~

* GROUP and APP names are now included in the log messages.

Release 4.1.0
-------------

Features added
~~~~~~~~~~~~~~

* XDG Basedir support

  ``config_resolver`` will now search in the folders/names defined in the `XDG
  specification`_.

Release 4.0.0
-------------

Features added
~~~~~~~~~~~~~~

* Config versioning support.

  The config files can now have a section ``meta`` with the key ``version``.
  The version is specified in dotted-notation with a major and minor number
  (f.ex.: ``version=2.1``). Configuration instances take an optional
  ``version`` argument as well. If specified, config_resolver expects the
  ``meta.version`` to be there. It will raise a
  ``config_resolver.NoVersionError`` otherwise. Increments in the major number
  signify an incompatible change. If the application expectes a different major
  number than stored in the config file, it will raise a
  ``config_resolver.IncompatibleVersion`` exception. Differences in minor
  numbers are only logged.

Improvments
~~~~~~~~~~~

* The ``mandatory`` argument **has been dropped**! It is now implicitly assumed
  it the ``.get`` method does not specify a default value. Even though
  "explicit is better than implicit", this better reflects the behaviour of the
  core ``ConfigParser`` and is more intuitive.

* Legacy support of old environment variable names **has been dropped**!

* Python 3 support.

* When searching for a file on the current working directory, look for
  ``./.group/app/app.ini`` instead of simply ``./app.ini``. This solves a
  conflict when two modules use config_resolver in the same application.

* Better logging.


Release 3.3.0
-------------

Features added
~~~~~~~~~~~~~~

* New (optional) argument: ``require_load``. If set to ``True`` creating a
  config instance will raise an error if no appropriate config file is found.

* New class: ``SecuredConfig``: This class will refuse to load config files
  which are readable by other users than the owner.

Improvments
~~~~~~~~~~~~~~~~~

* Documentation updated/extended.
* Code cleanup.

Release 3.2.2
-------------

Improvments
~~~~~~~~~~~~~~~~~

* Unit tests added

Release 3.2.1
-------------

Fixes/Improvments
~~~~~~~~~~~~~~~~~

* The "group" name has been prefixed to the names of the environment variables.
  So, instead of APP_PATH, you can now use GROUP_APP_PATH instead. Not using
  the GROUP prefix will still work but emit a DeprecationWarning.

Release 3.2
-----------

Features added
~~~~~~~~~~~~~~

* The call to ``get`` can now take an optional default value. More details can
  be found in the docstring.


Release 3.1
-----------

Features added
~~~~~~~~~~~~~~

* It is now possible to extend the search path by prefixing the
  ``<APP_NAME>_PATH`` variable value with a ``+``

* Changelog added


.. _XDG specification: http://standards.freedesktop.org/basedir-spec/basedir-spec-latest.html

.. vim: set ft=rst :<|MERGE_RESOLUTION|>--- conflicted
+++ resolved
@@ -1,4 +1,3 @@
-<<<<<<< HEAD
 Release 5.0.0
 -------------
 
@@ -41,7 +40,7 @@
 * Return types for INI files is now a standard library instance of
   :py:class:`configparser.ConfigParser`. This means that the ``default``
   keyword argument to ``get`` has been replaced with ``fallback``.
-=======
+
 Release 4.3.7
 -------------
 
@@ -213,7 +212,6 @@
 
 * Log message prefixes no longer added multiple times
 
->>>>>>> c39720c3
 
 Release 4.2.0
 -------------
