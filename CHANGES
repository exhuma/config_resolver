<<<<<<< HEAD
Release 4.3.4
-------------

Fixed
~~~~~

* Don't emit deprecation warnings when the code is called as expected.


Release 4.3.3
-------------

Fixed
~~~~~

* Fixed a regression introduced by 4.3.2


Release 4.3.2
-------------

Fixed
~~~~~

* Replace hand-crafted code with ``stack_level`` information for deprecation
  warnings


Release 4.3.1.post1
-------------------

Fixed
~~~~~

* Fixed type hints
* Arguments ``require_load`` and ``version`` are no longer ignored in
  ``get_config``


Release 4.3.1
-------------

Fixed
~~~~~

* Fixed return-value of ``get_config``. It now properly returns the same return
  value as config-resolver 5. New deprecation warnings have been added as well.

  .. warning::
    This will **BREAK** your code as ``get_config`` now returns a tuple, with
    the config instance being the first element! This should never have entered
    like this in the 4.x branch. Sorry about that.

* Fixed missing ``NoSectionError`` and ``NoOptionError`` imports (regression
  from ``4.2.5`` via commit ``54168cd``)


Release 4.3.0
-------------

Added
~~~~~

* The new "transition" function ``get_config`` now also honors the
  ``secure`` flag in ``lookup_options``.


Release 4.2.5.post2
-------------------

Fixes
~~~~~

* ``filename`` can now be passed as direct argument to ``get_config``
* Don't warn if the config is retrieved correctly


Release 4.2.5.post1
-------------------

Fixes
~~~~~

* Improved warning detail in deprecation messages.


Release 4.2.5
-------------

Fixes
~~~~~

* Change from a module-only distrbution to a package (for PEP-561)
* Make package PEP-561 compliant
* Add transition function ``config_resolver.get_config`` for a smoother upgrade
  to v5.0 in the future.
* Add deprecation warnings with details on how to change the code for a smooth
  transition to v5.0


Release 4.2.4
-------------

Fixes
~~~~~

* Improve code quality.
* Improve log message for invalid config version numbers.


Release 4.2.3
-------------

Fixes
~~~~~

* Unit tests fixed
* Added missing LICENSE file
* Log messages will now show the complete version string
* Auto-detect version number if none is specifiec in the ``[meta]`` section.
* Fix travis CI pipeline


Release 4.2.2
-------------

Fixes
~~~~~

* Python 2/3 class-inheritance fixed.


Release 4.2.1
-------------

Fixes
~~~~~

* Log message prefixes no longer added multiple times

=======
Release 5.0.0
-------------

.. warning::

    Major API changes! Read the full documentation before upgrading!

* Python 2 support is now dropped!
* Add the possibility to supply a custom file "handler" (f.ex. YAML or other
  custom parsers).
* Add ``config_resolver.handler.json`` as optional file-handler.
* Refactored from a simple module to a full-fledged Python package
* Retrieving a config instance no longer returns a subclass of the
  ``configparser.ConfigParser`` class. Instead, it will return whatever the
  supplied handler creates.
* External API changed to a functional API. You no longer call the ``Config``
  constructor, but instead use the ``get_config()`` function.
* Retrieval meta-data is returned along-side the retrieved config. This
  separation allows a custom handler to return any type without impacting the
  internal logic of ``config_resolver``.
* Dropped the deprectaed lookup in ``~/.group-name/app-name`` in favor of the
  XDG standar ``~/.config/group-name/app-name``.

Upgrading from 4.x
~~~~~~~~~~~~~~~~~~

* Replace ``Config`` with ``get_config``
* The result from the call to ``get_config`` now returns two objects: The
  config instance and additional metadata.
* The following attributes moved to the meta-data object:

  * ``active_path``
  * ``prefix_filter``
  * ``loaded_files``

* Return types for INI files is now a standard library instance of
  :py:class:`configparser.ConfigParser`. This means that the ``default``
  keyword argument to ``get`` has been replaced with ``fallback``.
>>>>>>> 7c51035b

Release 4.2.0
-------------

Features added
~~~~~~~~~~~~~~

* GROUP and APP names are now included in the log messages.

Release 4.1.0
-------------

Features added
~~~~~~~~~~~~~~

* XDG Basedir support

  ``config_resolver`` will now search in the folders/names defined in the `XDG
  specification`_.

Release 4.0.0
-------------

Features added
~~~~~~~~~~~~~~

* Config versioning support.

  The config files can now have a section ``meta`` with the key ``version``.
  The version is specified in dotted-notation with a major and minor number
  (f.ex.: ``version=2.1``). Configuration instances take an optional
  ``version`` argument as well. If specified, config_resolver expects the
  ``meta.version`` to be there. It will raise a
  ``config_resolver.NoVersionError`` otherwise. Increments in the major number
  signify an incompatible change. If the application expectes a different major
  number than stored in the config file, it will raise a
  ``config_resolver.IncompatibleVersion`` exception. Differences in minor
  numbers are only logged.

Improvments
~~~~~~~~~~~

* The ``mandatory`` argument **has been dropped**! It is now implicitly assumed
  it the ``.get`` method does not specify a default value. Even though
  "explicit is better than implicit", this better reflects the behaviour of the
  core ``ConfigParser`` and is more intuitive.

* Legacy support of old environment variable names **has been dropped**!

* Python 3 support.

* When searching for a file on the current working directory, look for
  ``./.group/app/app.ini`` instead of simply ``./app.ini``. This solves a
  conflict when two modules use config_resolver in the same application.

* Better logging.


Release 3.3.0
-------------

Features added
~~~~~~~~~~~~~~

* New (optional) argument: ``require_load``. If set to ``True`` creating a
  config instance will raise an error if no appropriate config file is found.

* New class: ``SecuredConfig``: This class will refuse to load config files
  which are readable by other users than the owner.

Improvments
~~~~~~~~~~~~~~~~~

* Documentation updated/extended.
* Code cleanup.

Release 3.2.2
-------------

Improvments
~~~~~~~~~~~~~~~~~

* Unit tests added

Release 3.2.1
-------------

Fixes/Improvments
~~~~~~~~~~~~~~~~~

* The "group" name has been prefixed to the names of the environment variables.
  So, instead of APP_PATH, you can now use GROUP_APP_PATH instead. Not using
  the GROUP prefix will still work but emit a DeprecationWarning.

Release 3.2
-----------

Features added
~~~~~~~~~~~~~~

* The call to ``get`` can now take an optional default value. More details can
  be found in the docstring.


Release 3.1
-----------

Features added
~~~~~~~~~~~~~~

* It is now possible to extend the search path by prefixing the
  ``<APP_NAME>_PATH`` variable value with a ``+``

* Changelog added


.. _XDG specification: http://standards.freedesktop.org/basedir-spec/basedir-spec-latest.html

.. vim: set ft=rst :<|MERGE_RESOLUTION|>--- conflicted
+++ resolved
@@ -1,145 +1,3 @@
-<<<<<<< HEAD
-Release 4.3.4
--------------
-
-Fixed
-~~~~~
-
-* Don't emit deprecation warnings when the code is called as expected.
-
-
-Release 4.3.3
--------------
-
-Fixed
-~~~~~
-
-* Fixed a regression introduced by 4.3.2
-
-
-Release 4.3.2
--------------
-
-Fixed
-~~~~~
-
-* Replace hand-crafted code with ``stack_level`` information for deprecation
-  warnings
-
-
-Release 4.3.1.post1
--------------------
-
-Fixed
-~~~~~
-
-* Fixed type hints
-* Arguments ``require_load`` and ``version`` are no longer ignored in
-  ``get_config``
-
-
-Release 4.3.1
--------------
-
-Fixed
-~~~~~
-
-* Fixed return-value of ``get_config``. It now properly returns the same return
-  value as config-resolver 5. New deprecation warnings have been added as well.
-
-  .. warning::
-    This will **BREAK** your code as ``get_config`` now returns a tuple, with
-    the config instance being the first element! This should never have entered
-    like this in the 4.x branch. Sorry about that.
-
-* Fixed missing ``NoSectionError`` and ``NoOptionError`` imports (regression
-  from ``4.2.5`` via commit ``54168cd``)
-
-
-Release 4.3.0
--------------
-
-Added
-~~~~~
-
-* The new "transition" function ``get_config`` now also honors the
-  ``secure`` flag in ``lookup_options``.
-
-
-Release 4.2.5.post2
--------------------
-
-Fixes
-~~~~~
-
-* ``filename`` can now be passed as direct argument to ``get_config``
-* Don't warn if the config is retrieved correctly
-
-
-Release 4.2.5.post1
--------------------
-
-Fixes
-~~~~~
-
-* Improved warning detail in deprecation messages.
-
-
-Release 4.2.5
--------------
-
-Fixes
-~~~~~
-
-* Change from a module-only distrbution to a package (for PEP-561)
-* Make package PEP-561 compliant
-* Add transition function ``config_resolver.get_config`` for a smoother upgrade
-  to v5.0 in the future.
-* Add deprecation warnings with details on how to change the code for a smooth
-  transition to v5.0
-
-
-Release 4.2.4
--------------
-
-Fixes
-~~~~~
-
-* Improve code quality.
-* Improve log message for invalid config version numbers.
-
-
-Release 4.2.3
--------------
-
-Fixes
-~~~~~
-
-* Unit tests fixed
-* Added missing LICENSE file
-* Log messages will now show the complete version string
-* Auto-detect version number if none is specifiec in the ``[meta]`` section.
-* Fix travis CI pipeline
-
-
-Release 4.2.2
--------------
-
-Fixes
-~~~~~
-
-* Python 2/3 class-inheritance fixed.
-
-
-Release 4.2.1
--------------
-
-Fixes
-~~~~~
-
-* Log message prefixes no longer added multiple times
-
-=======
 Release 5.0.0
 -------------
 
@@ -178,7 +36,6 @@
 * Return types for INI files is now a standard library instance of
   :py:class:`configparser.ConfigParser`. This means that the ``default``
   keyword argument to ``get`` has been replaced with ``fallback``.
->>>>>>> 7c51035b
 
 Release 4.2.0
 -------------
