--- conflicted
+++ resolved
@@ -19,12 +19,9 @@
     author_email=AUTHOR_EMAIL,
     license="MIT",
     include_package_data=True,
-<<<<<<< HEAD
-=======
     packages=['config_resolver'],
     install_requires=DEPENDENCIES,
     requires=DEPENDENCIES,
->>>>>>> 5d3ecf2d
     package_data={
         'config_resolver': ['py.typed'],
     },
