import sys

from setuptools import find_packages, setup

PACKAGE = "config_resolver"
NAME = "config_resolver"
DESCRIPTION = "A small package to automatically find a configuration file."
AUTHOR = "Michel Albert"
AUTHOR_EMAIL = "michel@albert.lu"

with open('config_resolver/version.txt') as fptr:
    VERSION = fptr.read().strip()

DEPENDENCIES = []  # type: ignore
if sys.version_info < (3, 0):
    DEPENDENCIES.append('typing')

setup(
    name=NAME,
    version=VERSION,
    description=DESCRIPTION,
    url='https://github.com/exhuma/config_resolver',
    long_description=open("README.rst").read(),
    author=AUTHOR,
    author_email=AUTHOR_EMAIL,
    license="MIT",
    include_package_data=True,
<<<<<<< HEAD
    packages=['config_resolver'],
    install_requires=DEPENDENCIES,
    requires=DEPENDENCIES,
    package_data={
        'config_resolver': ['py.typed'],
    },
=======
    packages=find_packages(),
>>>>>>> 7c51035b
    classifiers=[
        'Development Status :: 5 - Production/Stable',
        'Intended Audience :: Developers',
        'License :: OSI Approved :: GNU Lesser General Public License v3 '
        '(LGPLv3)',
        'Operating System :: POSIX :: Linux',
        'Programming Language :: Python',
        'Programming Language :: Python :: 3',
        'Programming Language :: Python :: 3.4',
        'Programming Language :: Python :: 3.5',
        'Programming Language :: Python :: 3.6',
        'Programming Language :: Python :: 3 :: Only',
        'Topic :: Software Development :: Libraries :: Python Modules',
    ]
)<|MERGE_RESOLUTION|>--- conflicted
+++ resolved
@@ -25,16 +25,7 @@
     author_email=AUTHOR_EMAIL,
     license="MIT",
     include_package_data=True,
-<<<<<<< HEAD
-    packages=['config_resolver'],
-    install_requires=DEPENDENCIES,
-    requires=DEPENDENCIES,
-    package_data={
-        'config_resolver': ['py.typed'],
-    },
-=======
     packages=find_packages(),
->>>>>>> 7c51035b
     classifiers=[
         'Development Status :: 5 - Production/Stable',
         'Intended Audience :: Developers',
