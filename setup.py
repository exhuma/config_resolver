import sys

from setuptools import find_packages, setup

PACKAGE = "config_resolver"
NAME = "config_resolver"
DESCRIPTION = "A small package to automatically find a configuration file."
AUTHOR = "Michel Albert"
AUTHOR_EMAIL = "michel@albert.lu"

with open('config_resolver/version.txt') as fptr:
    VERSION = fptr.read().strip()

DEPENDENCIES = []  # type: ignore
if sys.version_info < (3, 0):
    DEPENDENCIES.append('typing')

setup(
    name=NAME,
    version=VERSION,
    description=DESCRIPTION,
    url='https://github.com/exhuma/config_resolver',
    long_description=open("README.rst").read(),
    author=AUTHOR,
    author_email=AUTHOR_EMAIL,
    license="MIT",
    include_package_data=True,
<<<<<<< HEAD
    packages=find_packages(),
=======
    packages=['config_resolver'],
    install_requires=DEPENDENCIES,
    package_data={
        'config_resolver': ['py.typed'],
    },
>>>>>>> 309b3814
    classifiers=[
        'Development Status :: 3 - Alpha',
        'Intended Audience :: Developers',
        'License :: OSI Approved :: GNU Lesser General Public License v3 '
        '(LGPLv3)',
        'Operating System :: POSIX :: Linux',
        'Programming Language :: Python',
        'Programming Language :: Python :: 3',
        'Programming Language :: Python :: 3.4',
        'Programming Language :: Python :: 3.5',
        'Programming Language :: Python :: 3.6',
        'Programming Language :: Python :: 3 :: Only',
        'Topic :: Software Development :: Libraries :: Python Modules',
    ]
)<|MERGE_RESOLUTION|>--- conflicted
+++ resolved
@@ -1,5 +1,3 @@
-import sys
-
 from setuptools import find_packages, setup
 
 PACKAGE = "config_resolver"
@@ -11,10 +9,6 @@
 with open('config_resolver/version.txt') as fptr:
     VERSION = fptr.read().strip()
 
-DEPENDENCIES = []  # type: ignore
-if sys.version_info < (3, 0):
-    DEPENDENCIES.append('typing')
-
 setup(
     name=NAME,
     version=VERSION,
@@ -25,15 +19,9 @@
     author_email=AUTHOR_EMAIL,
     license="MIT",
     include_package_data=True,
-<<<<<<< HEAD
-    packages=find_packages(),
-=======
-    packages=['config_resolver'],
-    install_requires=DEPENDENCIES,
     package_data={
         'config_resolver': ['py.typed'],
     },
->>>>>>> 309b3814
     classifiers=[
         'Development Status :: 3 - Alpha',
         'Intended Audience :: Developers',
