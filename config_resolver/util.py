--- conflicted
+++ resolved
@@ -1,4 +1,3 @@
-<<<<<<< HEAD
 """
 Helpers and utilities for the config_resolver package.
 
@@ -6,14 +5,10 @@
 the config_resolver package.
 """
 
-
-class PrefixFilter(object):
-=======
 from logging import Filter
 
 
 class PrefixFilter(Filter):
->>>>>>> 309b3814
     """
     A logging filter which prefixes each message with a given text.
 
@@ -23,8 +18,7 @@
     """
     # pylint: disable = too-few-public-methods
 
-    def __init__(self, prefix, separator=' '):
-        # type: (str, str) -> None
+    def __init__(self, prefix: str, separator: str = ' ') -> None:
         self._prefix = prefix
         self._separator = separator
 
