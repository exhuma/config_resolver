--- conflicted
+++ resolved
@@ -7,7 +7,6 @@
 
 from logging import Filter, LogRecord
 from typing import Any
-
 
 class PrefixFilter(Filter):
     """
@@ -23,12 +22,7 @@
         self._prefix = prefix
         self._separator = separator
 
-<<<<<<< HEAD
-    def __eq__(self, other):
-        # type: (Any) -> bool
-=======
     def __eq__(self, other: Any) -> bool:
->>>>>>> a6c5eacf
         # NOTE: using ``isinstance(other, PrefixFilter)`` did NOT work properly
         # when running the unit-tests through ``sniffer``. Does this have
         # something to do with ``sniffer`` or is there something wrong with the
@@ -42,21 +36,11 @@
                 other._prefix == self._prefix and
                 other._separator == self._separator)
 
-<<<<<<< HEAD
-    def __repr__(self):
-        # type: () -> str
-        return 'PrefixFilter(prefix={!r}, separator={!r}>'.format(
-            self._prefix, self._separator)
-
-    def filter(self, record):
-        # type: (LogRecord) -> bool
-=======
     def __repr__(self) -> str:
         return 'PrefixFilter(prefix={!r}, separator={!r}>'.format(
             self._prefix, self._separator)
 
     def filter(self, record) -> bool:
->>>>>>> a6c5eacf
         # pylint: disable = missing-docstring
         record.msg = self._separator.join([self._prefix, record.msg])
         return True